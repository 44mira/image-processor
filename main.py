--- conflicted
+++ resolved
@@ -18,10 +18,7 @@
 )
 
 from pcx_header import PCXHeader
-<<<<<<< HEAD
 from pcx_utils import create_palette_image, pcx_to_qimage
-=======
->>>>>>> 1d4bbe7f
 
 
 class ImageLabel(QLabel):
@@ -183,7 +180,6 @@
         if not file_path:
             return
 
-<<<<<<< HEAD
         try:
             # Check if it's a PCX file
             if file_path[-4:].lower() == ".pcx":
@@ -200,11 +196,6 @@
                     Qt.AspectRatioMode.KeepAspectRatio,
                     Qt.TransformationMode.SmoothTransformation,
                 )
-=======
-        if file_path[-4:].lower() == ".pcx":
-            self.open_pcx(file_path)
-            return
->>>>>>> 1d4bbe7f
 
         try:
             # Load image
@@ -218,15 +209,6 @@
                 Qt.TransformationMode.SmoothTransformation,
             )
 
-<<<<<<< HEAD
-=======
-            self.image_label.setImage(scaled_pixmap)
-
-            self.setWindowTitle(
-                f"Simple Image Viewer - {os.path.basename(file_path)}"
-            )
-
->>>>>>> 1d4bbe7f
         except Exception as e:
             QMessageBox.critical(
                 self,
@@ -234,7 +216,6 @@
                 f"Failed to open image: {str(e)}",
             )
 
-<<<<<<< HEAD
     def open_pcx_file(self, file_path: str):
         """Load and display a PCX file with info panel"""
         try:
@@ -262,12 +243,6 @@
 
         except Exception as e:
             raise Exception(f"Failed to load PCX file: {e}")
-=======
-    def open_pcx(self, file_path):
-        PCXHeader.parse_pcx_header(file_path)
-
-        # TODO: integration
->>>>>>> 1d4bbe7f
 
     def update_info_bar(self, x, y, r, g, b):
         self.info_bar.showMessage(f"X:{x}, Y:{y}  RGB:({r}, {g}, {b})")
